#!/usr/bin/env python3
"""Generate a LaTeX document with Ubongo puzzles.

This script reads a JSON file containing a list of puzzle dictionaries as
produced by :func:`generate_puzzle_with_mandatory_alt` in ``ubongo.py`` and
creates a LaTeX document ready for printing.  Each puzzle is drawn using TikZ
with squares sized at 12.5mm so real pieces fit exactly on the printout.

Duplicate puzzles (same layout) are removed using ``puzzle_hash``.  Every puzzle
is annotated with the number of pieces in the constructive subset and its hash
value for reference.

Example usage:
    python print_puzzles.py puzzles.json output.tex
"""
from __future__ import annotations

import json
from pathlib import Path
from typing import Iterable, List, Dict, Tuple

from ubongo import puzzle_hash

CELL_MM = 13.0  # millimetres per cell when rendered


def ascii_to_tikz(ascii_art: str) -> str:
    """Return a TikZ picture representing the ASCII shape."""
    lines = [line.rstrip('\n') for line in ascii_art.splitlines() if line.strip('\n')]
    if not lines:
        return ""
    h = len(lines)
    w = max(len(line) for line in lines)
    tikz = [f"\\begin{{tikzpicture}}[x={CELL_MM}mm,y={CELL_MM}mm]"]
    for y, line in enumerate(lines):
        for x, ch in enumerate(line):
            if ch == '#':
                yy = h - y - 1
                tikz.append(
                    f"\\filldraw[fill=gray!15, draw=black, thick] ({x},{yy}) rectangle ({x+1},{yy+1});"
                )
    tikz.append("\\end{tikzpicture}")
    return "\n".join(tikz)


def unique_puzzles(puzzles: Iterable[Dict]) -> List[Tuple[int, Dict]]:
    """Return a list of (hash, puzzle) for unique puzzles."""
    seen = set()
    uniq: List[Tuple[int, Dict]] = []
    for p in puzzles:
        h = puzzle_hash(p["ascii"])
        if h in seen:
            continue
        seen.add(h)
        uniq.append((h, p))
    return uniq


def puzzles_to_latex(puzzles: Iterable[Dict]) -> str:
    """Convert puzzles to a LaTeX document string."""
    entries: List[str] = []
    for h, p in unique_puzzles(puzzles):
        pieces = len(p.get("subset_S", []))
        tikz = ascii_to_tikz(p["ascii"])
        entry = (
            "\\begin{center}\n"
            f"Pieces: {pieces} -- Hash: {h}\\\\[0.5ex]\n"
            f"{tikz}\n"
            "\\end{center}"
            "\\vspace{0.5cm}"
        )
        entries.append(entry)

    doc: List[str] = [
        "\\documentclass[a4paper]{article}",
        "\\usepackage{tikz}",
<<<<<<< HEAD
        "\\usepackage[margin=1.5cm]{geometry}",
=======
        "\\usepackage{xcolor}",
        "\\usepackage[margin=1cm]{geometry}",
>>>>>>> 836c8f62
        "\\begin{document}",
    ]

    doc.extend(entries)
    doc.append("\\end{document}")
    return "\n".join(doc)


def main() -> None:
    import argparse

    parser = argparse.ArgumentParser(description="Create printable puzzle sheets")
    parser.add_argument("input", type=Path, help="JSON file with puzzle list")
    parser.add_argument("output", type=Path, help="Output .tex file path")
    args = parser.parse_args()

    puzzles = json.loads(args.input.read_text())
    tex = puzzles_to_latex(puzzles)
    args.output.write_text(tex)


if __name__ == "__main__":
    main()<|MERGE_RESOLUTION|>--- conflicted
+++ resolved
@@ -74,12 +74,8 @@
     doc: List[str] = [
         "\\documentclass[a4paper]{article}",
         "\\usepackage{tikz}",
-<<<<<<< HEAD
+        "\\usepackage{xcolor}",
         "\\usepackage[margin=1.5cm]{geometry}",
-=======
-        "\\usepackage{xcolor}",
-        "\\usepackage[margin=1cm]{geometry}",
->>>>>>> 836c8f62
         "\\begin{document}",
     ]
 
